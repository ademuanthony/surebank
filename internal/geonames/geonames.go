--- conflicted
+++ resolved
@@ -194,23 +194,9 @@
 	return resp, nil
 }
 
-<<<<<<< HEAD
-// LoadGeonames enables streaming retrieval of GeoNames. The downloaded results
-// will be written to the interface{} resultReceiver channel enabling processing the results while
-// they're still being fetched. After all pages have been processed the channel is closed.
-// Possible types sent to the channel are limited to:
-// 		- error
-//		- GeoName
-func (repo *Repository) LoadGeonames(ctx context.Context, rr chan<- interface{}, countries ...string) {
-	defer close(rr)
-
-	if len(countries) == 0 {
-		countries = ValidGeonameCountries(ctx)
-	}
-=======
 // GetGeonameCountry downloads geoname data for the country.
 // Parses data and returns slice of Geoname
-func GetGeonameCountry(ctx context.Context, country string) ([]Geoname, error) {
+func (repo *Repository) GetGeonameCountry(ctx context.Context, country string) ([]Geoname, error) {
 	res := make([]Geoname, 0)
 	var err error
 	var resp *http.Response
@@ -251,7 +237,6 @@
 		if err != nil {
 			return nil, err
 		}
->>>>>>> 295e46a8
 
 		out.Close()
 	}
