# SaaS Starter Kit

Copyright 2019, Geeks Accelerator 
twins@geeksaccelerator.com


## Description

The SaaS Starter Kit is a set of libraries for building scalable software-as-a-service (SaaS) applications while preventing both misuse and fraud. The goal of this project is project is to provide a proven starting point for new projects that reduces the repetitive tasks in getting a new project launched to production that can easily be scaled and ready to onboard enterprise clients. It uses minimal dependencies, implements idiomatic code and follows Golang best practices. Collectively, the toolkit lays out everything logically to minimize guess work and enable engineers to quickly load a mental model for the project. This inturn will make current developers happy and expedite on-boarding of new engineers. 

This project should not be considered a web framework. It is a starter toolkit that provides a set of working examples to handle some of the common challenges for developing SaaS using Golang. Coding is a discovery process and with that, it leaves you in control of your project’s architecture and development. 

There are five areas of expertise that an engineer or her engineering team must do for a project to grow and scale. Based on our experience, a few core decisions were made for each of these areas that help you focus initially on writing the business logic.
1. Micro level - Since SaaS requires transactions, project implements Postgres. Implementation facilitates the data semantics that define the data being captured and their relationships. 
2. Macro level - The project architecture and design, provides basic project structure and foundation for development.
3. Business logic - Defines an example Golang package that helps illustrate where value generating activities should reside and how the code will be delivered to clients.
4. Deployment and Operations - Integrates with GitLab for CI/CD and AWS for serverless deployments with AWS Fargate.  
5. Observability - Implements Datadog to facilitate exposing metrics, logs and request tracing that ensure stable and responsive service for clients.  

SaaS product offerings typically provide two main components: an API and a web application. Both facilitate delivering a valuable software based product to clients ideally from a single code base on a recurring basis delivered over the internet. 

The example project is a complete starter kit for building SasS with GoLang. It provides three example services:
* Web App - Responsive web application to provide service to clients. Includes user signup and user authentication for direct client interaction. 
* Web API - REST API with JWT authentication that renders results as JSON. This allows clients to develop deep integrations with the project.
* Schema - Tool for initializing of Postgres database and handles schema migration. 

It contains the following features:
* Minimal web application using standard html/template package.
* Auto-documented REST API.
* Middleware integration.
* Database support using Postgres.
* Key value store using Redis
* CRUD based pattern.
* Role-based access control (RBAC).
* Account signup and user management.  
* Distributed logging and tracing.
* Integration with Datadog for enterprise-level observability. 
* Testing patterns.
* Use of Docker, Docker Compose, and Makefiles.
* Vendoring dependencies with Modules, requires Go 1.12 or higher.
* Continuous deployment pipeline. 
* Serverless deployments.
* CLI with boilerplate templates to reduce repetitive copy/pasting.
* Integration with GitLab for enterprise-level CI/CD.

### Example project 

With SaaS, a client subscribes to an online service you provide them. The example project provides functionality for clients to subscribe and then once subscribed they can interact with your software service. For this example, *projects* will be the single business logic package that will be exposed to users for management based on their role. Additional business logic packages can be added to support your project. It’s important at the beginning to minimize the connection between business logic packages on the same horizontal level. 
This project provides the following functionality to users:

New clients can sign up which creates an account and a user with role of admin.
* Users with the role of admin can manage users for their account. 
* Authenticated users can manage their projects based on RBAC.

The project implements RBAC with two basic roles for users: admin and user. 
* The role of admin provides the ability to perform all CRUD actions on projects and users. 
* The role of user limits users to only view projects and users. 

Of course, this example implementation of RBAC can be modified and enhanced to meet your requirements. 

The project groups code in three distinct directories:
* Cmd - all application stuff (routes and http transport)
* Internal - all business logic (compiler protections) 
* Platform - all foundation stuff (kit)

All business logic should be contained as a package inside the internal directory. This enables both the web app and web API to use the same API (Golang packages) with the only main difference between them is their response, HTML or JSON.



## Local Installation

Docker is required to run this project on your local machine. This project uses multiple third-party services that will be hosted locally via Docker. 
* Postgres - Transactional database to handle persistence of all data.
* Redis - Key / value storage for sessions and other data. Used only as ephemeral storage.
* Datadog - Provides metrics, logging, and tracing.

An AWS account is required for deployment for the following AWS dependencies:
* Secret Manager - Provides store for private key used for JWT.
* S3 - Host static files on S3 with additional CDN support with CloudFront.
* ECS Fargate - Serverless deployments of application. 
* RDS - Cloud hosted version of Postgres. 
* Route 53 - Management of DNS entries. 


### Getting the project

Clone the repo into your desired location. This project uses Go modules and does not need to be in your GOPATH. You will need to be using Go >= 1.11.

You should now be able to clone the project. 

```bash
git clone git@gitlab.com:geeks-accelerator/oss/saas-starter-kit.git
cd saas-starter-kit/
```

If you have Go Modules enabled, you should be able compile the project locally. If you have Go Modulels disabled, see the next section.


### Go Modules

This project is using Go Module support for vendoring dependencies. 

We are using the `tidy` command to maintain the dependencies and make sure the project can create reproducible builds. 

```bash
GO111MODULE=on go mod tidy
```

It is recommended to use at least Go 1.12 and enable go modules.

```bash
echo "export  GO111MODULE=on" >> ~/.bash_profile
```



### Installing Docker

Docker is a critical component and required to run this project.

https://docs.docker.com/install/


## Running The Project

There is a `docker-compose` file that knows how to build and run all the services. Each service has its own a `dockerfile`.

When you run `docker-compose up` it will run all the services including the main.go file for each Go service. The services the project will run are:
- web-api
- web-app 
- postgres
- mysql


### Running the project

Use the `docker-compose.yaml` to run all of the services, including the 3rd party services. The first time to run this command, Docker will download the required images for the 3rd party services.

```
$ docker-compose up
```

Default configuration is set which should be valid for most systems. 

Use the `docker-compose.yaml` file to configure the services differently using environment variables when necessary. 


### Stopping the project

You can hit <ctrl>C in the terminal window running `docker-compose up`. 

Once that shutdown sequence is complete, it is important to run the `docker-compose down` command.

```bash
$ <ctrl>C
$ docker-compose down
```

Running `docker-compose down` will properly stop and terminate the Docker Compose session.


### Re-starting a specific Go service for development

When writing code in an iterative fashion, it is nice to be able to restart a specific service so it will run updated Go code. This decreases the overhead of stopping all services with `docker-compose down` and then re-starting all the services again with 'docker-compose up'.

To restart a specific service, first use `docker ps` to see the list of services running.

```bash
docker ps
CONTAINER ID        IMAGE                            COMMAND                  NAMES
35043164fd0d        example-project/web-api:latest   "/gosrv"                 saas-starter-kit_web-api_1
fd844456243e        postgres:11-alpine               "docker-entrypoint.s…"   saas-starter-kit_postgres_1
dda16bfbb8b5        redis:latest                     "redis-server --appe…"   saas-starter-kit_redis_1
```

Then use `docker-compose down` for a specific service. In the command include the name of the container for the service to shut down. In the example command, we will shut down down the web-api service so we can start it again.

```bash
docker-compose down saas-starter-kit_web-api_1
```

If you are not in the director for the service you want to restart navigate to it. We will go to the directory for the web-api.

```bash
cd cmd/web-api/
```

Then you can start the service again by running main.go
```bash
go run main.go
```


### Optional. Set AWS and Datadog Configs

By default the project will compile and run without AWS configs or other third-party dependencies. 

As you use start utilizing AWS services in this project and/or ready for deployment, you will need to start specifying AWS configs in a docker-compose file. You can also set credentials for other dependencies in the new docker-compose file too.

The sample docker-compose file is not loaded since it is named sample, which allows the project to run without these configs.

To set AWS configs and credentials for other third-party dependencies, you need to create a copy of the sample docker-compose file without "sample" prepending the file name. 

Navigate to the root of the project. Copy `sample.env_docker_compose` to `.env_docker_compose`. 

```bash
$ cd $GOPATH/src/geeks-accelerator/oss/saas-starter-kit
$ cp sample.env_docker_compose .env_docker_compose
```

The example the docker-compose file specifies these environmental variables. The $ means that the variable is commented out.
```
$ AWS_ACCESS_KEY_ID=
$ AWS_SECRET_ACCESS_KEY=
AWS_REGION=us-east-1
$ AWS_USE_ROLE=false
$ DD_API_KEY=
```

In your new copy of the example docker-compose file ".env_docker_compose", set the AWS configs by updating the following environmental variables: AWS_ACCESS_KEY_ID, AWS_SECRET_ACCESS_KEY, and AWS_REGION. Remember to remove the $ before the variable name. 

As noted in the Local Installation section, the project is integrated with Datadog for observability. You can specify the API key for you Datadog account by setting the environmental variable: DD_API_KEY.


## Web API
[cmd/web-api](https://gitlab.com/geeks-accelerator/oss/saas-starter-kit/tree/master/cmd/web-api)

REST API available to clients for supporting deeper integrations. This API is also a foundation for third-party integrations. The API implements JWT authentication that renders results as JSON to clients. 

This web-api service is not directly used by the web-app service to prevent locking the functionally required for internally development of the web-app service to the same functionality exposed to clients via this web-api service. This separate web-api service can be exposed to clients and be maintained in a more rigid/structured process to manage client expectations.

The web-app will have its own internal API, similar to this external web-api service, but not exposed for third-party integrations. It is believed that in the beginning, having to define an additional API for internal purposes is worth the additional effort as the internal API can handle more flexible updates. 


### Making Requests to Web API

Once the web-api service is running it will be available on port 3000. 
http://localhost:3000

The easiest way to make requests to the web-api service is by using CURL via your CLI.

To make a request to the web-api service you must have an authenticated user. Users can be created with the API but an initial admin user must first be created. The initial admin user can be created with the web-app service. 


#### Creating Initial User

Create an initial user using the web-app service first. This pattern is how a user would signup to a SaaS product - a user would create an account on behalf of their organization. The subscription would then be associated with the organization and managed accordingly including billing.

While the web-app service is running, use the signup functionality to create a new user and corresponding account: 
http://localhost/signup

The email and password used to create the initial user and corresponding account can be used to make authenticated requests to the web-api service. 

#### Authenticating

Before any authenticated requests can be sent you must acquire an auth token. Make a request using HTTP Basic auth with your email and password to get the token.

```bash
$ curl --user "admin@example.com:gophers" http://localhost:3000/v1/users/token
```

It is best to put the resulting token in an environment variable like `$TOKEN`.

#### Adding Token as Environment Variable

dfadsf


#### Authenticated Requests

To make authenticated requests put the token in the `Authorization` header with the `Bearer ` prefix.

```bash
$ curl -H "Authorization: Bearer ${TOKEN}" http://localhost:3000/v1/users
```


## Web App
[cmd/web-app](https://gitlab.com/geeks-accelerator/oss/saas-starter-kit/tree/master/cmd/web-app)

Responsive web application that renders HTML using the `html/template` package from the standard library to enable direct interaction with clients and their users. It allows clients to sign up new accounts and provides user authentication with HTTP sessions. The web app relies on the Golang business logic packages developed to provide an API for internal requests. 

Once the web-app service is running it will be available on port 80. 
http://localhost/ or http://localhost:80/

While the web-api service is rocking, this web-app service is still in development. Only the signup functionality works in order for a user to create the initial user with role of admin and a corresponding account for their organization. If you would like to help, please email twins@geeksinthewoods.com.


### Functionality of Web App

The example web-app service is going to allow users to manage checklists. Users with role of admin will be allowed to create new checklists (projects). Each checklist will have tasks (items) associated with it. Tasks can be assigned to users with access to the checklist. Users can then update the status of a task. 

We are referring to "checklists" as "projects" and "tasks" as "items" so this example web-app service will be generic enough for you to leverage and build upon without lots of renaming.

This web-app service eventually will include the following functionality and corresponding web pages:
- authentication
    - signup (creates user and account records)
    - login
        - with role-based access
    - logout
    - forgot password
    - user management
        - update user and password
    - account management
        - update account
        - manage user
            - view user
            - create and invite user
            - update user
- projects (checklists)
    - index of projects
        - browse, filter, search
    - manage projects
        - view project
            - with project items
        - create project
        - update project
            - user access
    - project items (tasks)
        - view item
        - create item (adds task to checklist)
        - update item




## Schema 
[cmd/schema](https://gitlab.com/geeks-accelerator/oss/saas-starter-kit/tree/master/cmd/schema)

Schema is a minimalistic database migration helper that can manually be invoked via CLI. It provides schema versioning and migration rollback. 

To support POD architecture, the schema for the entire project is defined globally and is located inside internal: [internal/schema](https://gitlab.com/geeks-accelerator/oss/saas-starter-kit/tree/master/internal/schema)

Keeping a global schema helps ensure business logic can be decoupled across multiple packages. It is a firm belief that data models should not be part of feature functionality. Globally defined structs are dangerous as they create large code dependencies. Structs for the same database table can be defined by package to help mitigate large code dependencies. 

The example schema package provides two separate methods for handling schema migration:
* [Migrations](https://gitlab.com/geeks-accelerator/oss/saas-starter-kit/blob/master/internal/schema/migrations.go) -
List of direct SQL statements for each migration with defined version ID. A database table is created to persist executed migrations. Upon run of each schema migration run, the migraction logic checks the migration database table to check if it’s already been executed. Thus, schema migrations are only ever executed once. Migrations are defined as a function to enable complex migrations so results from query manipulated before being piped to the next query. 
* [Init Schema](https://gitlab.com/geeks-accelerator/oss/saas-starter-kit/blob/master/internal/schema/init_schema.go) - 
If you have a lot of migrations, it can be a pain to run all them. For example, when you are deploying a new instance of the app into a clean database. To prevent this, use the initSchema function that will run as-if no migration was run before (in a new clean database). 

Another bonus with the globally defined schema is that it enables the testing package to spin up database containers on-demand and automatically include all the migrations. This allows the testing package to programmatically execute schema migrations before running any unit tests. 


### Accessing Postgres 

To login to the local Postgres container, use the following command:
```bash
docker exec -it saas-starter-kit_postgres_1 /bin/bash
bash-4.4# psql -u postgres shared
```

The example project currently only includes a few tables. As more functionality is built into both the web-app and web-api services, the number of tables will expand. You can use the `show tables` command to list them. 
```commandline
shared=# \dt
             List of relations
 Schema |      Name      | Type  |  Owner   
--------+----------------+-------+----------
 public | accounts       | table | postgres
 public | migrations     | table | postgres
 public | projects       | table | postgres
 public | users          | table | postgres
 public | users_accounts | table | postgres
(5 rows)
```


## Development Notes


### AWS Permissions

Base required permissions.
```
secretsmanager:CreateSecret
secretsmanager:GetSecretValue
secretsmanager:ListSecretVersionIds
secretsmanager:PutSecretValue
secretsmanager:UpdateSecret
```

Additional permissions required for unit tests.
```
secretsmanager:DeleteSecret
```

The example web app service allows static files to be served from AWS CloudFront for increased performance. Enable for static files to be served from CloudFront instead of from service directly. 
```
cloudFront:ListDistributions
```


### Datadog

Datadog has a custom init script to support setting multiple expvar urls for monitoring. The docker-compose file then can set a single env variable.
```bash
DD_EXPVAR=service_name=web-app env=dev url=http://web-app:4000/debug/vars|service_name=web-api env=dev url=http://web-api:4001/debug/vars
```


### Gitlab 

[GitLab CI/CD Pipeline Configuration Reference](https://docs.gitlab.com/ee/ci/yaml/)


### Postgres and future MySQL support

Postgres is only supported based on its dependency of sqlxmigrate. MySQL should be easy to add to sqlxmigrate after determining a better method for abstracting the create table and other SQL statements from the main testing logic.

### SQLx bindvars

When making new packages that use sqlx, bind vars for mysql are `?` where as postgres is `$1`.

<<<<<<< HEAD
To database agnostic, sqlx supports using `?` for all queries and exposes the method `Rebind` to
remap the placeholders to the correct database.

```go
sqlQueryStr = db.Rebind(sqlQueryStr)
=======
The example web app service allows static files to be served from AWS CloudFront for increased performance. Enable for 
static files to be served from CloudFront instead of from service directly. 
```
cloudFront:ListDistributions
>>>>>>> 6607d719
```

For additional details refer to https://jmoiron.github.io/sqlx/#bindvars



## Contribute 


### Development Notes regarding this copy of the project. 

#### GitLab CI / CD 

_Shared Runners_ have been disabled for this project. Since the project is open source and we wanted to avoid putting 
our AWS credentials as pipeline variables. Instead we have deployed our own set of autoscaling runnings on AWS EC2 that 
utilize AWS IAM Roles. All other configure is defined for CI/CD is defined in `.gitlab-ci.yaml`.  

Below outlines the basic steps to setup [Autoscaling GitLab Runner on AWS](https://docs.gitlab.com/runner/configuration/runner_autoscale_aws/). 

1. Define an [AWS IAM Role](https://console.aws.amazon.com/iam/home?region=us-west-2#/roles$new?step=type) that will be
attached to the GitLab Runner instances. The role will need permission to scale (EC2), update the cache (via S3) and 
perform the project specific deployment commands.
    ```
    Trusted Entity: AWS Service
    Service that will use this role: EC2 
    Attach permissions policies:  AmazonEC2FullAccess, AmazonS3FullAccess, saas-starter-kit-deploy 
    Role Name: SaasStarterKitEc2RoleForGitLabRunner
    Role Description: Allows GitLab runners hosted on EC2 instances to call AWS services on your behalf.
    ``` 

2. Launch a new [AWS EC2 Instance](https://us-west-2.console.aws.amazon.com/ec2/v2/home?region=us-west-2#LaunchInstanceWizard). 
`GitLab Runner` will be installed on this instance and will serve as the bastion that spawns new instances. This 
instance will be a dedicated host since we need it always up and running, thus it will be the standard costs apply. 

    Note: This doesn't have to be a powerful machine since it will not run any jobs itself, a t2.micro instance will do.
    ``` 
    Amazon Machine Image (AMI): Amazon Linux AMI 2018.03.0 (HVM), SSD Volume Type - ami-0f2176987ee50226e
    Instance Type: t2.micro 
    ``` 

3. Configure Instance Details. 

    Note: Don't forget to select the IAM Role _SaasStarterKitEc2RoleForGitLabRunner_ 
    ```
    Number of instances: 1
    Network: default VPC
    Subnet: no Preference
    Auto-assign Public IP: Use subnet setting (Enable)
    Placement Group: not checked/disabled
    Capacity Reservation: Open
    IAM Role: SaasStarterKitEc2RoleForGitLabRunner
    Shutdown behavior: Stop
    Enable termination project: checked/enabled
    Monitoring: not checked/disabled
    Tenancy: Shared
    Elastic Interence: not checked/disabled
    T2/T3 Unlimited: not checked/disabled
    Advanced Details: none 
    ```
    
4. Add Storage. Increase the volume size for the root device to 100 GiB
    ```    
    Volume Type |   Device      | Size (GiB) |  Volume Type 
    Root        |   /dev/xvda   | 100        |  General Purpose SSD (gp2)
    ```

5. Add Tags.
    ```
    Name:  gitlab-runner 
    ``` 
    
6. Configure Security Group. Create a new security group with the following details:
    ``` 
    Name: gitlab-runner
    Description: Gitlab runners for running CICD.
    Rules:                       
        Type        | Protocol  | Port Range    | Source    | Description
        Custom TCP  | TCP       | 2376          | Anywhere  | Gitlab runner for Docker Machine to communicate with Docker daemon.
        SSH         | TCP       | 22            | My IP     | SSH access for setup.                        
    ``` 
    
7. Review and Launch instance. Select an existing key pair or create a new one. This will be used to SSH into the 
    instance for additional configuration. 
    
8. SSH into the newly created instance. 

    ```bash
    ssh -i ~/saas-starter-kit-uswest2-gitlabrunner.pem ec2-user@ec2-52-36-105-172.us-west-2.compute.amazonaws.com
    ``` 
     Note: If you get the error `Permissions 0666 are too open`, then you will need to `chmod 400 FILENAME`
       
9. Install GitLab Runner from the [official GitLab repository](https://docs.gitlab.com/runner/install/linux-repository.html)
    ```bash 
    curl -L https://packages.gitlab.com/install/repositories/runner/gitlab-runner/script.rpm.sh | sudo bash
    sudo yum install gitlab-runner
    ``` 
    
10. [Install Docker Community Edition](https://docs.docker.com/install/).
    ```bash 
    sudo yum install docker
    ```
    
11. [Install Docker Machine](https://docs.docker.com/machine/install-machine/).
    ```bash
    base=https://github.com/docker/machine/releases/download/v0.16.0 &&
      curl -L $base/docker-machine-$(uname -s)-$(uname -m) >/tmp/docker-machine &&
      sudo install /tmp/docker-machine /usr/local/bin/docker-machine
    ```
    
12. [Register the runner](https://docs.gitlab.com/runner/register/index.html).
    ```bash
    sudo gitlab-runner register
    ```    
    Notes: 
    * When asked for gitlab-ci tags, enter `master,dev,dev-*`
        * This will limit commits to the master or dev branches from triggering the pipeline to run. This includes a 
        wildcard for any branch named with the prefix `dev-`.
    * When asked the executor type, enter `docker+machine`
    * When asked for the default Docker image, enter `golang:alpine3.9`
        
13. [Configuring the GitLab Runner](https://docs.gitlab.com/runner/configuration/runner_autoscale_aws/#configuring-the-gitlab-runner)   

    ```bash
    sudo vim /etc/gitlab-runner/config.toml
    ``` 
    
    Update the `[runners.docker]` configuration section in `config.toml` to match the example below replacing the 
    obvious placeholder `XXXXX` with the relevant value. 
    ```yaml
      [runners.docker]
        tls_verify = false
        image = "golang:alpine3.9"
        privileged = true
        disable_entrypoint_overwrite = false
        oom_kill_disable = false
        disable_cache = true
        volumes = ["/cache"]
        shm_size = 0
      [runners.cache]
        Type = "s3"
        Shared = true
        [runners.cache.s3]
          ServerAddress = "s3.us-west-2.amazonaws.com"
          BucketName = "XXXXX"
          BucketLocation = "us-west-2"
      [runners.machine]
        IdleCount = 0
        IdleTime = 1800
        MachineDriver = "amazonec2"
        MachineName = "gitlab-runner-machine-%s"
        MachineOptions = [
          "amazonec2-iam-instance-profile=SaasStarterKitEc2RoleForGitLabRunner",
          "amazonec2-region=us-west-2",
          "amazonec2-vpc-id=XXXXX",
          "amazonec2-subnet-id=XXXXX",
          "amazonec2-zone=d",
          "amazonec2-use-private-address=true",
          "amazonec2-tags=runner-manager-name,gitlab-aws-autoscaler,gitlab,true,gitlab-runner-autoscale,true",
          "amazonec2-security-group=gitlab-runner",
          "amazonec2-instance-type=t2.large"
        ]                         
    ```  
    
    You will need use the same VPC subnet and availability zone as the instance launched in step 2. We are using AWS 
    region `us-west-2`. The _ServerAddress_ for S3 will need to be updated if the region is changed. For `us-east-1` the
    _ServerAddress_ is `s3.amazonaws.com`. Under MachineOptions you can add anything that the [AWS Docker Machine](https://docs.docker.com/machine/drivers/aws/#options) 
    driver supports.
     
    Below are some example values for the placeholders to ensure for format of your values are correct. 
    ```yaml
    BucketName = saas-starter-kit-usw
    amazonec2-vpc-id=vpc-5f43f027
    amazonec2-subnet-id=subnet-693d3110
    amazonec2-zone=a
    ``` 
    
    Once complete, restart the runner.
    ```bash 
    sudo gitlab-runner restart
    ```

## What's Next

We are in the process of writing more documentation about this code. We welcome you to make enhancements to this documentation or just send us your feedback and suggestions ; ) 


## Join us on Gopher Slack

If you are having problems installing, troubles getting the project running or would like to contribute, join the channel #saas-starter-kit on [Gopher Slack](http://invite.slack.golangbridge.org/) <|MERGE_RESOLUTION|>--- conflicted
+++ resolved
@@ -411,18 +411,11 @@
 
 When making new packages that use sqlx, bind vars for mysql are `?` where as postgres is `$1`.
 
-<<<<<<< HEAD
 To database agnostic, sqlx supports using `?` for all queries and exposes the method `Rebind` to
 remap the placeholders to the correct database.
 
 ```go
 sqlQueryStr = db.Rebind(sqlQueryStr)
-=======
-The example web app service allows static files to be served from AWS CloudFront for increased performance. Enable for 
-static files to be served from CloudFront instead of from service directly. 
-```
-cloudFront:ListDistributions
->>>>>>> 6607d719
 ```
 
 For additional details refer to https://jmoiron.github.io/sqlx/#bindvars
